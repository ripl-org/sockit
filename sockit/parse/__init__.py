--- conflicted
+++ resolved
@@ -215,13 +215,7 @@
             "years": _find_years(line),
             "dates": _find_year_months(line)
         }
-<<<<<<< HEAD
-        if "present" in line or "current" in line:
-=======
         if ("present" in line or "current" in line) and ("presented" not in line):
-            # match["years"].append(MAX_YEAR)
-            # match["dates"].append(time.strftime("%Y-%m"))
->>>>>>> 802aeb49
             match["current"] = True
         matches.append(match)
     # Guess at whether job dates precede titles, in which case the
@@ -286,18 +280,12 @@
             segments.get("skills", [])
         ))
 
-<<<<<<< HEAD
     results['SkillVector'] = SkillVector(skill_list=results.get("Skills", []))
 
     # Find closest SOC
     results["Occupations"] = results["SkillVector"].rank_socs(n=10)
 
     return results
-=======
-    sv = SkillVector(skill_dictionary={}, skill_list=matches.get("skills", []))
-    matches['SkillVector'] = sv
-    return matches
->>>>>>> 802aeb49
 
 
 def parse_job_posting(filename, extension=None):
@@ -308,13 +296,8 @@
     skills_trie = get_trie("skills")
 
     results = {
-<<<<<<< HEAD
         "NonSkills": [],
         "Skills": {}
-=======
-        'nonskills': [],
-        'skills': {}
->>>>>>> 802aeb49
     }
 
     lines = _extract(filename, extension)
@@ -325,7 +308,6 @@
         line = _clean(line.strip())
         nonskills = nonskills_trie.search(line)
         if nonskills:
-<<<<<<< HEAD
             results["NonSkills"] += nonskills
         else:
             for skill in skills_trie.search(line):
@@ -334,15 +316,6 @@
     results["NonSkills"] = list(sorted(set(results["NonSkills"])))
     results["SkillVector"] = SkillVector(skill_dictionary=results["Skills"])
 
-=======
-            results['nonskills'] += nonskills
-        else:
-            for skill in SOC_TRIES['skills'].search(line):
-                results["skills"][skill] = results["skills"].get(skill, 0) + 1
-    results['nonskills'] = list(sorted(set(results['nonskills'])))
-    sv = SkillVector(skill_dictionary = results['skills'], skill_list = [])
-    results['SkillVector'] = sv
->>>>>>> 802aeb49
     # Find closest SOC
     results["Occupations"] = results["SkillVector"].rank_socs(n=10)
 
